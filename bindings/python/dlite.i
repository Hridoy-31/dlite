/* -*- C -*-  (not really, but good for syntax highlighting) */

/*
 * SWIG interface file for dlite bindings.
 *
 * So far only Python bindings are implemented.
 */

/* Define target-language specific docstring */
#ifdef SWIGPYTHON
%include "dlite-python-docstring.i"
%module(docstring=DOCSTRING) dlite
#else
%module dlite
#endif


/**********************************************
 ** C code included in the wrapper
 **********************************************/

%begin %{
  /* Disable some selected warnings in generated code */
#if defined __GNUC__ && __GNUC__ >= 8
#pragma GCC diagnostic ignored "-Wpedantic"
#pragma GCC diagnostic ignored "-Wcast-function-type"
#endif
%}

%{
#include "dlite.h"
%}


/**********************************************
 ** Load target language-specific module
 **********************************************/

/*
 * In addition to typemaps (see end of dlite-python.i), the target
 * language-specific interface files are expected to define:
 *   - obj_t: typedef for target-language objects.
 *   - DLiteSwigNone: target-language representation for None.
 */

%include "dlite-macros.i"

/* Python
 * ------ */
#ifdef SWIGPYTHON
%include "dlite-python.i"

/* Special features */
%feature("autodoc", "0");
%feature("keyword");

#endif


/**********************************************
 ** Error handling
 **********************************************/
%include <exception.i>
%exception {
  dlite_swig_errclr();
  $action
  if (dlite_errval()) {
#ifdef SWIGPYTHON
<<<<<<< HEAD
    SWIG_exception_fail(SWIG_RuntimeError, dlite_errmsg());
    //PyErr_SetString(DLiteError, dlite_errmsg());
=======
    PyErr_SetString(DLiteError, dlite_errmsg());
    SWIG_fail;
>>>>>>> 82902fb3
#else
    SWIG_exception_fail(SWIG_RuntimeError, dlite_errmsg());
#endif
  }
}


/**********************************************
 ** Generic typemaps
 **********************************************/
%include <typemaps.i>
%include <cstring.i>


/**********************************************
 ** Declare functions to wrap
 **********************************************/

/* Remove "dlite_" prefix from bindings */
%rename("%(strip:[dlite_])s") "";

%include "dlite-misc.i"
%include "dlite-type.i"
%include "dlite-storage.i"
%include "dlite-entity.i"
%include "dlite-collection.i"
%include "dlite-mapping.i"<|MERGE_RESOLUTION|>--- conflicted
+++ resolved
@@ -66,13 +66,8 @@
   $action
   if (dlite_errval()) {
 #ifdef SWIGPYTHON
-<<<<<<< HEAD
-    SWIG_exception_fail(SWIG_RuntimeError, dlite_errmsg());
-    //PyErr_SetString(DLiteError, dlite_errmsg());
-=======
     PyErr_SetString(DLiteError, dlite_errmsg());
     SWIG_fail;
->>>>>>> 82902fb3
 #else
     SWIG_exception_fail(SWIG_RuntimeError, dlite_errmsg());
 #endif
