--- conflicted
+++ resolved
@@ -181,32 +181,6 @@
     dlite_collection_remove($self, label);
   }
 
-<<<<<<< HEAD
-  %feature("docstring", "\
-  Returns a reference to instance with given label or None on error.
-  ") get;
-  const struct _DLiteInstance *get(const char *label) {
-    return dlite_collection_get($self, label);
-  }
-
-  %feature("docstring", "\
-  Returns a reference to instance with given id or None on error.
-  ") get_id;
-  const struct _DLiteInstance *get_id(const char *id) {
-    return dlite_collection_get_id($self, id);
-  }
-
-  %newobject get_new;
-  %feature("docstring", "\
-  Returns a new instance with given label.  If `metaid` is given, the
-  returned instance is casted to this metadata.
-
-  Returns None on error.
-  ") get_new;
-  const struct _DLiteInstance *get_new(const char *label,
-                                       const char *metaid=NULL) {
-    return dlite_collection_get_new($self, label, metaid);
-=======
   %newobject get;
   %feature("docstring", "\
     Returns instance corresponding to `label`.  If `metaid` is provided,
@@ -219,11 +193,13 @@
   }
 
   %newobject get_id;
+  %feature("docstring", "\
+  Returns a reference to instance with given id or None on error.
+  ") get_id;
   struct _DLiteInstance *get_id(const char *id) {
     DLiteInstance *inst = (DLiteInstance *)dlite_collection_get_id($self, id);
     if (inst) dlite_instance_incref(inst);
     return inst;
->>>>>>> c6136ba4
   }
 
   %feature("docstring", "\
