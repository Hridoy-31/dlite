project(dlite-bindings-python C)

<<<<<<< HEAD
# We are not ready to support cmake-3.12 yet
#cmake_policy(SET CMP0078 OLD)
#cmake_policy(SET CMP0086 OLD)

=======
# We are not ready to support new policies in cmake-3.13 yet...
if(${CMAKE_VERSION} VERSION_GREATER_EQUAL "3.14")
  cmake_policy(SET CMP0078 OLD)
  cmake_policy(SET CMP0086 OLD)
endif()
>>>>>>> bf3186bb


# Try to require correct version of swig depending on Python version
if(${PYTHON_VERSION_STRING} VERSION_LESS 3.5)
  find_package(SWIG 3.0.0 REQUIRED)
else()
  find_package(SWIG 3.0.8 REQUIRED)
endif()

# Python sources
set(py_sources
  __init__.py
  factory.py
  options.py
  utils.py
  )


# Determine size of size_t
include(CheckTypeSize)
check_type_size(size_t SIZEOF_SIZE_T)
if(${SIZEOF_SIZE_T} EQUAL 4)
  set(NPY_SIZE_T NPY_UINT32)
elseif(${SIZEOF_SIZE_T} EQUAL 8)
  set(NPY_SIZE_T NPY_UINT64)
else()
  message(FATAL "Unexpected size of size_t: ${SIZEOF_SIZE_T}")
endif()


# Add macros for use with swig
include(${SWIG_USE_FILE})

#
# Create Python library
# ---------------------
set(CMAKE_SWIG_OUTDIR ${CMAKE_CURRENT_BINARY_DIR})

include_directories(
  ${PYTHON_INCLUDE_DIRS}
  ${NUMPY_INCLUDE_DIR}
  ${dlite-src_SOURCE_DIR}
  ${dlite-src_BINARY_DIR}
  ${dlite-src-utils_BINARY_DIR}
  )

set_source_files_properties(dlite.i PROPERTIES
  SWIG_FLAGS "-py3;-Wall;-DNPY_SIZE_T=${NPY_SIZE_T}"
  )

swig_add_library(dlite
  LANGUAGE python
  #OUTPUT_DIR ${CMAKE_CURRENT_BINARY_DIR}/dlite   # new in CMake 3.12
  SOURCES dlite.i
  )

swig_link_libraries(dlite
  dlite
  dlite-utils
  dlite-pyembed
  ${PYTHON_LIBRARIES}
  )


#
# Create a working Python package in binary dir
# ---------------------------------------------
set(pkgdir ${CMAKE_CURRENT_BINARY_DIR}/dlite)
set(abs_sources)
foreach(source ${py_sources})
  list(APPEND abs_sources ${CMAKE_CURRENT_SOURCE_DIR}/${source})
endforeach()

set(abs_targets)
foreach(source ${py_sources})
  list(APPEND abs_targets ${pkgdir}/${source})
endforeach()

add_custom_command(
  TARGET ${SWIG_MODULE_dlite_REAL_NAME}
  POST_BUILD
  COMMAND ${CMAKE_COMMAND} -E make_directory ${pkgdir}
  COMMAND ${CMAKE_COMMAND} -E copy_if_different
    $<TARGET_FILE:${SWIG_MODULE_dlite_REAL_NAME}>
    ${CMAKE_CURRENT_BINARY_DIR}/dlite.py
    ${pkgdir}
  BYPRODUCTS
    ${pkgdir}
    ${pkgdir}/dlite.py
  )

add_custom_target(python_package ALL DEPENDS ${abs_targets})
add_custom_command(
  OUTPUT
    ${abs_targets}
  COMMAND ${CMAKE_COMMAND} -E copy_if_different
    ${abs_sources}
    ${pkgdir}
  DEPENDS
    ${pkgdir}
    ${abs_sources}
  )


#
# Install
# -------
# Based on: http://developer.intra2net.com/git/?p=libftdi;a=blob;f=python/CMakeLists.txt;h=93410544fac2a45eec51cb8dd344708b3bbdfe67;hb=HEAD
if(UNIX)
  set(pyext_ext ".so")
else()
  set(pyext_ext ".pyd")
endif()

execute_process(COMMAND
  ${PYTHON_EXECUTABLE} -c "from distutils import sysconfig; print(sysconfig.get_python_lib(plat_specific=True, prefix='${CMAKE_INSTALL_PREFIX}'))"
  OUTPUT_VARIABLE _ABS_PYTHON_MODULE_PATH
  OUTPUT_STRIP_TRAILING_WHITESPACE)
get_filename_component(_ABS_PYTHON_MODULE_PATH
  ${_ABS_PYTHON_MODULE_PATH} ABSOLUTE)
file(RELATIVE_PATH _REL_PYTHON_MODULE_PATH
  ${CMAKE_INSTALL_PREFIX} ${_ABS_PYTHON_MODULE_PATH})
set(PYTHON_MODULE_PATH
  ${_REL_PYTHON_MODULE_PATH}
)

install(
  DIRECTORY ${CMAKE_CURRENT_BINARY_DIR}/dlite
  DESTINATION ${PYTHON_MODULE_PATH}
  )


#
# Tests
# -----
add_subdirectory(tests)<|MERGE_RESOLUTION|>--- conflicted
+++ resolved
@@ -1,17 +1,10 @@
 project(dlite-bindings-python C)
 
-<<<<<<< HEAD
-# We are not ready to support cmake-3.12 yet
-#cmake_policy(SET CMP0078 OLD)
-#cmake_policy(SET CMP0086 OLD)
-
-=======
 # We are not ready to support new policies in cmake-3.13 yet...
 if(${CMAKE_VERSION} VERSION_GREATER_EQUAL "3.14")
   cmake_policy(SET CMP0078 OLD)
   cmake_policy(SET CMP0086 OLD)
 endif()
->>>>>>> bf3186bb
 
 
 # Try to require correct version of swig depending on Python version
