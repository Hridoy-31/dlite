--- conflicted
+++ resolved
@@ -7,12 +7,6 @@
   dlite-python-mapping.c
   )
 
-<<<<<<< HEAD
-#find_package(PythonInterp 3 REQUIRED)
-#find_package(PythonLibs REQUIRED)
-
-=======
->>>>>>> b35a0f29
 add_definitions(
   -DHAVE_CONFIG_H
   )
