#include <assert.h>
#include <stdlib.h>
#include <stddef.h>
#include <stdio.h>
#include <string.h>
#include <errno.h>

#include "utils/err.h"
#include "utils/compat.h"
#include "utils/strutils.h"

#include "dlite.h"
#include "dlite-macros.h"
#include "dlite-json.h"


/* Expands to `a - b` if `a > b` else to `0`. */
#define PDIFF(a, b) (((size_t)(a) > (size_t)(b)) ? (a) - (b) : 0)

/* These macros could have been simplified with __VA_ARGS__, but not
   all compilers support that... */
#define PRINT(fmt)                                      \
  do {                                                  \
    int m = snprintf(dest+n, PDIFF(size, n), fmt);      \
    if (m < 0) goto fail;                               \
    n += m;                                             \
  } while (0)
#define PRINT1(fmt, a1)                                 \
  do {                                                  \
    int m = snprintf(dest+n, PDIFF(size, n), fmt, a1);  \
    if (m < 0) goto fail;                               \
    n += m;                                             \
  } while (0)
#define PRINT2(fmt, a1, a2)                                     \
  do {                                                          \
    int m = snprintf(dest+n, PDIFF(size, n), fmt, a1, a2);      \
    if (m < 0) goto fail;                                       \
    n += m;                                                     \
  } while (0)
#define PRINT3(fmt, a1, a2, a3)                                 \
  do {                                                          \
    int m = snprintf(dest+n, PDIFF(size, n), fmt, a1, a2, a3);  \
    if (m < 0) goto fail;                                       \
    n += m;                                                     \
  } while (0)
#define PRINT4(fmt, a1, a2, a3, a4)                                     \
  do {                                                                  \
    int m = snprintf(dest+n, PDIFF(size, n), fmt, a1, a2, a3, a4);      \
    if (m < 0) goto fail;                                               \
    n += m;                                                             \
  } while (0)


/* Iterator struct */
//struct _DLiteJsonIter {
//  const char *src;        /*!< Source document to search */
//  jsmntok_t *tokens;      /*!< Allocated tokens */
//  unsigned int ntokens;   /*!< Number of allocated tokens */
//  const jsmntok_t *t;     /*!< Pointer to current token */
//  unsigned int n;         /*!< Current token number */
//  unsigned int size;      /*!< Size of the root object */
//  char metauuid[DLITE_UUID_LENGTH+1];  /*!< UUID of metadata */
//};



/*
  Serialise instance `inst` to `dest`, formatted as JSON.

  No more than `size` bytes are written to `dest` (incl. the
  terminating NUL).

  Returns number of bytes written to `dest`.  If the output is
  truncated because it exceeds `size`, the number of bytes that would
  have been written if `size` was large enough is returned.  On error, a
  negative value is returned.
*/
int dlite_json_sprint(char *dest, size_t size, const DLiteInstance *inst,
                      int indent, DLiteJsonFlag flags)
{
  DLiteTypeFlag f = (DLiteTypeFlag)flags;
  int n=0, ok=0, m, j;
  size_t i;
  char *in = malloc(indent + 1);
  memset(in, ' ', indent);
  in[indent] = '\0';

  PRINT1("%s{\n", in);
  if (flags & dliteJsonWithUuid)
    PRINT2("%s  \"uuid\": \"%s\",\n", in, inst->uuid);
  if (inst->uri)
    PRINT2("%s  \"uri\": \"%s\",\n", in, inst->uri);
  PRINT2("%s  \"meta\": \"%s\",\n", in, inst->meta->uri);

  if ((flags & dliteJsonMetaAsData) || dlite_instance_is_data(inst)) {
    /* Standard format */
    PRINT1("%s  \"dimensions\": {\n", in);
    for (i=0; i < inst->meta->_ndimensions; i++) {
      char *name = inst->meta->_dimensions[i].name;
      int val = DLITE_DIM(inst, i);
      char *c = (i < inst->meta->_ndimensions - 1) ? "," : "";
      PRINT4("%s    \"%s\": %d%s\n", in, name, val, c);
    }
    PRINT1("%s  },\n", in);

    PRINT1("%s  \"properties\": {\n", in);
    for (i=0; i < inst->meta->_nproperties; i++) {
      char *c = (i < inst->meta->_nproperties - 1) ? "," : "";
      DLiteProperty *p = inst->meta->_properties + i;
      void *ptr = dlite_instance_get_property_by_index(inst, i);
      size_t *dims = DLITE_PROP_DIMS(inst, i);
      PRINT2("%s    \"%s\": ", in, p->name);
      m = dlite_property_print(dest+n, PDIFF(size, n), ptr, p, dims, 0, -2, f);
      if (m < 0) return -1;
      n += m;
      PRINT1("%s\n", c);
    }
    PRINT1("%s  }\n", in);

  } else {
    /* Special format for entities */
    void *ptr;
    DLiteMeta *met = (DLiteMeta *)inst;
    if ((ptr = dlite_instance_get_property(inst, "description")))
      PRINT2("%s  \"description\": \"%s\",\n", in, *(char **)ptr);

    PRINT1("%s  \"dimensions\": [\n", in);
    for (i=0; i < met->_ndimensions; i++) {
      char *c = (i < met->_ndimensions - 1) ? "," : "";
      DLiteDimension *d = met->_dimensions + i;
      PRINT1("%s    {\n", in);
      PRINT2("%s      \"name\": \"%s\"", in, d->name);
      if (d->description)
        PRINT2(",\n%s      \"description\": \"%s\"\n", in, d->description);
      PRINT2("%s    }%s\n", in, c);
    }
    PRINT1("%s  ],\n", in);

    PRINT1("%s  \"properties\": [\n", in);
    for (i=0; i < met->_nproperties; i++) {
      char typename[32];
      char *c = (i < met->_nproperties - 1) ? "," : "";
      DLiteProperty *p = met->_properties + i;
      dlite_type_set_typename(p->type, p->size, typename, sizeof(typename));
      PRINT1("%s    {\n", in);
      PRINT2("%s      \"name\": \"%s\",\n", in, p->name);
      PRINT2("%s      \"type\": \"%s\"", in, typename);
      if (p->ndims) {
        PRINT1(",\n%s      \"dims\": [", in);
        for (j=0; j < p->ndims; j++) {
          char *cc = (j < p->ndims - 1) ? ", " : "";
          PRINT2("\"%s\"%s", p->dims[j], cc);
        }
        PRINT("]");
      }
      if (p->unit)
        PRINT2(",\n%s      \"unit\": \"%s\"", in, p->unit);
      if (p->description)
        PRINT2(",\n%s      \"description\": \"%s\"", in, p->description);
      PRINT2("\n%s    }%s\n", in, c);
    }
    PRINT1("%s  ],\n", in);
  }

  PRINT1("%s}", in);

  ok = 1;
 fail:
  free(in);
  return (ok) ? n : -1;
}


/*
  Like dlite_json_sprint(), but prints to allocated buffer.

  Prints to position `pos` in `*dest`, which should point to a buffer
  of size `*size`.  `*dest` is reallocated if needed.

  Returns number or bytes written or a negative number on error.
*/
int dlite_json_asprint(char **dest, size_t *size, size_t pos,
                       const DLiteInstance *inst, int indent,
                       DLiteJsonFlag flags)
{
  int m;
  void *q;
  size_t newsize;
  if (!dest && !*dest) *size = 0;
  m = dlite_json_sprint(*dest + pos, PDIFF(*size, pos), inst, indent, flags);
  if (m < 0) return m;
  if (m < (int)PDIFF(*size, pos)) return m;

  /* Reallocate buffer to required size. */
  newsize = m + pos + 1;
  if (!(q = realloc(*dest, newsize))) return -1;
  *dest = q;
  *size = newsize;
  m = dlite_json_sprint(*dest + pos, PDIFF(*size, pos), inst, indent, flags);
  assert(0 <= m && m < (int)*size);
  return m;
}


/*
  Like dlite_json_sprint(), but returns allocated buffer with
  serialised instance.
*/
char *dlite_json_aprint(const DLiteInstance *inst, int indent,
                        DLiteJsonFlag flags)
{
  char *dest=NULL;
  size_t size=0;
  if ((dlite_json_asprint(&dest, &size, 0, inst, indent, flags)) < 0)
    return NULL;
  return dest;
}

/*
  Like dlite_json_sprint(), but prints to stream `fp`.

  Returns number or bytes printed or a negative number on error.
*/
int dlite_json_fprint(FILE *fp, const DLiteInstance *inst, int indent,
                      DLiteJsonFlag flags)
{
  int m;
  char *buf=NULL;
  size_t size=0;
  if ((m = dlite_json_asprint(&buf, &size, 0, inst, indent, flags)) >= 0) {
    fprintf(fp, "%s\n", buf);
    free(buf);
  }
  return m;
}

/*
  Prints json representation of `inst` to standard output.

  Returns number or bytes printed or a negative number on error.
*/
int dlite_json_print(const DLiteInstance *inst)
{
  return dlite_json_fprint(stdout, inst, 0, 0);
}


///*
//  Appends json representation of `inst` to json string pointed to by `*s`.
//
//  The input/output string `*s` will be reallocated as needed. `*size` if
//  the size of `*s`.
//
//  Returns number or bytes inserted or a negative number on error.
// */
//int dlite_json_append(char **s, size_t *size, const DLiteInstance *inst,
//                      DLiteJsonFlag flags)
//{
//  int r, n, retval=-1;
//  unsigned int ntokens=0;
//  jsmn_parser parser;
//  jsmntok_t *tokens=NULL;
//  size_t pos;
//
//  errno = 0;
//  jsmn_init(&parser);
//  if ((r = jsmn_parse_alloc(&parser, *s, *size, &tokens, &ntokens)) < 0)
//    FAIL1("error parsing json: %s", jsmn_strerror(r));
//  if (r == 0) goto fail;
//  pos = tokens[0].end - 1;
//  if ((n = asnpprintf(s, size, pos, ",\n  \"%s\": ", inst->uuid)) < 0)
//    goto fail;
//  pos += n;
//  if ((n = dlite_json_asprint(s, size, pos, inst, 2, flags)) < 0) goto fail;
//  pos += n;
//  if ((n = asnpprintf(s, size, pos, "\n}\n")) < 0) goto fail;
//  pos += n;
//  retval = pos - tokens[0].end;
// fail:
//  free(tokens);
//  return retval;
//}


/* ================================================================
 * Scanning
 * ================================================================ */

/* Returns a malloc buffer with the URI of `obj` or NULL on error. */
static char *get_uri(const char *src, const jsmntok_t *obj)
{
  const jsmntok_t *t, *t1, *t2, *t3;
  if ((t = jsmn_item(src, obj, "uri")))
    return strndup(src + t->start, t->end - t->start);
  if ((t1 = jsmn_item(src, obj, "name")) &&
      (t2 = jsmn_item(src, obj, "version")) &&
      (t3 = jsmn_item(src, obj, "namespace"))) {
    char *buf=NULL;
    asprintf(&buf, "%.*s/%.*s/%.*s",
             t3->end - t3->start, src + t3->start,
             t2->end - t2->start, src + t2->start,
             t1->end - t1->start, src + t1->start);
    return buf;
  }
  return NULL;
}

/* Returns a malloc buffer with the URI of the metadata of `obj` or
   NULL on error. */
static char *get_meta_uri(const char *src, const jsmntok_t *obj)
{
  const jsmntok_t *item;
  char *buf=NULL;
  size_t size=0;
  const char *s = src + obj->start;
  int len = obj->end - obj->start;
  if (!(item = jsmn_item(src, (jsmntok_t *)obj, "meta")))
    FAIL2("no 'meta' in json repr. of instance: %.*s", len, s);

  if (item->type == JSMN_OBJECT) {
    if (!(buf = get_uri(src, item)))
      FAIL2("invalid meta for object %.*s", len, s);
  } else if (item->type == JSMN_STRING) {
    strnput(&buf, &size, 0, src + item->start, item->end - item->start);
  } else
    return err(1, "\"meta\" in json repr. of instance should be either an "
               "object or a string: %.*s", len, s), NULL;
 fail:
  return buf;
}

/* Writes the UUID of the instance represented by `obj` to `uuid`.
   Returns non-zero on error. */
static int get_meta_uuid(char *uuid, const char *src, const jsmntok_t *obj)
{
  int retval=1;
  char *buf;
  if (!(buf = get_meta_uri(src, obj))) goto fail;
  if (dlite_get_uuid(uuid, buf) < 0) goto fail;
  retval = 0;
 fail:
  free(buf);
  return retval;
}

///*
//  Search for instances in the JSON document provided to dlite_json_iter_init()
//  and returns a pointer to the corresponding jsmn token.
//
//  Returns NULL if there are no more tokens left.
//
//  See also dlite_json_next().
//*/
//static const jsmntok_t *nexttok(DLiteJsonIter *iter, int *length)
//{
//  while (iter->n < iter->size) {
//    const jsmntok_t *t = iter->t;
//    if (length) *length = t->end - t->start;
//    iter->t += jsmn_count(t + 1) + 2;
//    iter->n++;
//    if (*iter->metauuid) {
//      char uuid[DLITE_UUID_LENGTH+1];
//      const jsmntok_t *v = t + 1;
//      get_meta_uuid(uuid, iter->src, v);
//      if (strncmp(uuid, iter->metauuid, DLITE_UUID_LENGTH) == 0) return t;
//    } else
//      return t;
//  }
//  return NULL;
//}


/*
  Help function for parsing an instance.
  - src: json source
  - obj: jsmn representation of the json object to parse
  - id:  id of `obj`.  Used for error reporting

  Returns new `instance` or NULL on error.
*/
static DLiteInstance *parse_instance(const char *src, jsmntok_t *obj,
                                     const char *id)
{
  int ok=0;
  const jsmntok_t *item, *t;
  char *buf=NULL, *uri=NULL, *metauri=NULL, uuid[DLITE_UUID_LENGTH+1];
  size_t i, size=0, *dims=NULL;
  DLiteInstance *inst=NULL;
  const DLiteMeta *meta=NULL;
  jsmntype_t dimtype = 0;
  char *name=NULL, *version=NULL, *namespace=NULL;

  assert(obj->type == JSMN_OBJECT);

  /* Get uri and uuid */
  uri = get_uri(src, obj);
  if (!uri && (item = jsmn_item(src, obj, "uuid"))) {
    strncpy(uuid, src + item->start, DLITE_UUID_LENGTH);
    uuid[DLITE_UUID_LENGTH] = '\0';
  } else {
    if (dlite_get_uuid(uuid, (uri) ? uri : id) < 0) goto fail;
  }

  /* Check id */
  if (id) {
    char uuid2[DLITE_UUID_LENGTH+1];
    if (dlite_get_uuid(uuid2, id) < 0) goto fail;
    if (strcmp(uuid, uuid2) != 0)
      FAIL2("instance has id \"%s\", expected \"%s\"", uuid, uuid2);
  } else {
    id = (uri) ? uri : uuid;
  }

  /* Get metadata */
  if ((item = jsmn_item(src, obj, "meta"))) {
    if (!(metauri = get_meta_uri(src, obj))) goto fail;
    if (!(meta = dlite_meta_get(metauri)) &&
        !(meta = (DLiteMeta *)dlite_json_sscan(src, metauri, NULL)))
      FAIL2("cannot find metadata '%s' when loading '%s' - please add the "
            "right storage to DLITE_STORAGES and try again", metauri, id);
  } else {
    /* If "meta" is not given, we assume it is an entity. */
    meta = dlite_get_entity_schema();  // borrowed reference
    dlite_meta_incref((DLiteMeta *)meta);
  }
  assert(meta);

  /* Allocate dimensions */
  if (!(dims = calloc(meta->_ndimensions, sizeof(size_t))))
    FAIL("allocation failure");

  /* Parse dimensions */
  if (meta->_ndimensions > 0) {
    if (!(item = jsmn_item(src, obj, "dimensions")))
      FAIL1("no \"dimensions\" in object %s", id);
    dimtype = item->type;

    if (item->type == JSMN_OBJECT) {
      if (item->size != (int)meta->_ndimensions)
        FAIL3("expected %d dimensions, got %d in instance %s",
              (int)meta->_ndimensions, item->size, id);
      for (i=0; i < meta->_ndimensions; i++) {
        DLiteDimension *d = meta->_dimensions + i;
        if (!(t = jsmn_item(src, item, d->name)))
          FAIL2("missing dimension \"%s\" in %s", d->name, id);
        if (t->type != JSMN_PRIMITIVE)
          FAIL3("value '%.*s' of dimension should be an integer: %s",
                t->end-t->start, src+t->start, id);
        dims[i] = atoi(src + t->start);
      }
    } else if (item->type == JSMN_ARRAY) {
      int n=0;
      if (!dlite_meta_is_metameta(meta))
        FAIL1("only metadata can have array dimensions: %s", id);
      if (meta->_ndimensions >= 2) dims[n++] = item->size;
      if ((t = jsmn_item(src, obj, "properties")))
        dims[n++] = t->size;
      if (meta->_ndimensions >= 3 && (t = jsmn_item(src, obj, "relations")))
        dims[n++] = t->size;
    } else {
      FAIL1("\"dimensions\" must be object or array: %s", id);
    }
  }

  /* Create instance */
  if (!(inst = dlite_instance_create(meta, dims, id))) goto fail;

  /* Parse properties */
  if (meta->_nproperties > 0) {
    const jsmntok_t *base=obj;  // assigned to make cppcheck happy...
    if (!(item = jsmn_item(src, obj, "properties")))
      FAIL1("no \"properties\" in object %s", id);
    if (dimtype && item->type != dimtype)
      FAIL1("\"properties\" must have same type as \"dimensions\": %s", id);

    /* -- `base` is the base object to read properties from */
    if (item->type == JSMN_OBJECT)
      base = item;
    else if (item->type == JSMN_ARRAY)
      base = obj;
    else
      FAIL1("\"properties\" must be object or array: %s", id);
    assert(base->type == JSMN_OBJECT);

    /* -- infer name, version and namespace */
    if ((t = jsmn_item(src, base, "uri"))) {
      if (t->type != JSMN_STRING) FAIL1("uri must be a string: %s", id);
      strnput(&buf, &size, 0, src + t->start, t->end - t->start);
      if (dlite_split_meta_uri(buf, &name, &version, &namespace))
        FAIL2("invalid uri '%s' in %s", buf, id);
      if (!inst->uri) inst->uri = strdup(buf);
    } else if (id) {
      int status;

    ErrTry:
      status = dlite_split_meta_uri(id, &name, &version, &namespace);
    ErrCatch(1):
      break;
      ErrEnd;

      if (status && dlite_instance_is_meta(inst))
        FAIL1("cannot infer name, version and namespace from id: %s", id);
    } else {
      const jsmntok_t *t1, *t2, *t3;
      if ((t1 = jsmn_item(src, base, "name")) &&
          (t2 = jsmn_item(src, base, "version")) &&
          (t3 = jsmn_item(src, base, "namespace"))) {
        name      = strndup(src + t1->start, t1->end - t1->start);
        version   = strndup(src + t2->start, t2->end - t2->start);
        namespace = strndup(src + t3->start, t3->end - t3->start);
        if (!inst->uri)
          inst->uri = dlite_join_meta_uri(name, version, namespace);
      } else
        FAIL1("missing name, version and namespace: %s", id);
    }

    /* -- read properties */
    for (i=0; i < meta->_nproperties; i++) {
      DLiteProperty *p = meta->_properties + i;
      size_t *pdims = DLITE_PROP_DIMS(inst, i);
      void *ptr = DLITE_PROP(inst, i);
      if (DLITE_PROP_NDIM(inst, i) > 0) ptr = *(void **)ptr;
      if ((t = jsmn_item(src, base, p->name))) {
        strnput(&buf, &size, 0, src+t->start, t->end-t->start);
        if (dlite_property_scan(buf, ptr, p, pdims, 0) < 0) goto fail;
      } else {
        /* -- if not given, use inferred name, version and namespace */
        if (strcmp(p->name, "name") == 0) {
          if (dlite_property_scan(name, ptr, p, pdims, 0) < 0) goto fail;
        } else if (strcmp(p->name, "version") == 0) {
          if (dlite_property_scan(version, ptr, p, pdims, 0) < 0) goto fail;
        } else if (strcmp(p->name, "namespace") == 0) {
          if (dlite_property_scan(namespace, ptr, p, pdims, 0) < 0) goto fail;
        } else
          FAIL2("missing property \"%s\" in %s", p->name, id);
      }
      if (meta->_loadprop) meta->_loadprop(inst, i);
    }
  }
  if (dlite_instance_is_meta(inst)) dlite_meta_init((DLiteMeta *)inst);

  ok = 1;
 fail:
  if (name) free(name);
  if (version) free(version);
  if (namespace) free(namespace);
  if (dims) free(dims);
  if (buf) free(buf);
  if (uri) free(uri);
  if (metauri) free(metauri);
  if (!ok && inst) {
    dlite_instance_decref(inst);
    inst = NULL;
  }
  if (meta) dlite_meta_decref((DLiteMeta *)meta);
  return inst;
}


/*
  Returns a new instance scanned from `src`.

  `id` is the uri or uuid of the instance to load.  If the string only
  contain one instance (of the required metadata), `id` may be NULL.

  If `metaid` is not NULL, it should be the URI or UUID of the
  metadata of the returned instance.  It is an error if no such
  instance exists in the source.

  Returns the instance or NULL on error.
*/
DLiteInstance *dlite_json_sscan(const char *src, const char *id,
                                const char *metaid)
{
  int i, r;
  char *buf=NULL;
  DLiteJsonIter *iter=NULL;
  DLiteInstance *inst=NULL;
  unsigned int ntokens=0;
  jsmntok_t *tokens=NULL, *root;
  jsmn_parser parser;
  size_t srclen = strlen(src);

  errno = 0;
  if (id && id[0] == '\0') id = NULL;

  jsmn_init(&parser);
  r = jsmn_parse_alloc(&parser, src, srclen, &tokens, &ntokens);
  if (r < 0) FAIL1("error parsing json: %s", jsmn_strerror(r));
  root = tokens;
  if (root->type != JSMN_OBJECT) FAIL("json root should be an object");

  if (jsmn_item(src, root, "properties")) {
    /* simple metadata layout (dliteJsonMetaAsData=0) */
    if (!(inst = parse_instance(src, root, id))) goto fail;
  } else {
    /* data layout (dliteJsonMetaAsData=1) */
    const char *val=NULL;
    JStore *js = jstore_open();
    if (jstore_update_from_jsmn(js, src, root)) goto fail;
    if (id) {
      char uuid[DLITE_UUID_LENGTH+1];
      if (dlite_get_uuid(uuid, id) < 0) goto fail;
      if (!(val = jstore_get(js, uuid)) &&
          !(val = jstore_get(js, id)))
        FAIL1("no instance corresponding to id \"%s\" in input", id);
      if (!(inst = parse_instance(val, root, id) goto fail;
    } else {
      const char *key;
      DLiteJsonIter iter;
      if (dlite_json_iter_init(&iter, js, metaid)) goto fail;
      if (!(key = dlite_json_iter_next(&iter))) {
        if (metaid)
          FAIL1("no instance with metadata \"%s\" in input", metaid);
        else
          FAIL("no instances in input");
      }
<<<<<<< HEAD
      if (dlite_json_iter_next(&iter))
        FAIL("more than one (matching) instance in input");
      val = jstore_get(is, key);
      assert(val);
      if (!(inst = parse_instance(val, root, id) goto fail;
=======
      if (t2) FAIL("`id` (or `metaid`) is required when scanning json input "
                     "with multiple instances");
      jsmntok_t *val = (jsmntok_t *)t1 + 1;
      buf = strndup(src + t1->start, t1->end - t1->start);
      if (!(inst = parse_instance(src, val, buf))) goto fail;
>>>>>>> 2a744b7b
    }





    int n=1;
    char uuid[DLITE_UUID_LENGTH+1];
    if (dlite_get_uuid(uuid, id) < 0) goto fail;
    for (i=0; i < root->size; i++) {
      char uuid2[DLITE_UUID_LENGTH+1];
      jsmntok_t *key = root + n;
      jsmntok_t *val = root + n+1;
      int len = key->end - key->start;
      if (key->type != JSMN_STRING) FAIL("expect json keys to be strings");
      buf = strndup(src+key->start, len);
      if (dlite_get_uuid(uuid2, buf) < 0) goto fail;
      free(buf);
      buf = NULL;
      if (strcmp(uuid2, uuid) == 0) {
        if (!(inst = parse_instance(src, val, id))) goto fail;
        break;
      }
      n += jsmn_count(val) + 2;
    }
    if (!inst) FAIL2("no instance with uuid \"%s\" (%s)", uuid, id);
  } else {
    /* data layout (dliteJsonMetaAsData=1), no id, expects only 1 instance */
    int len;
    if (!(iter = dlite_json_iter_init(src, srclen, metaid))) goto fail;
    const jsmntok_t *t1 = nexttok(iter, &len);
    const jsmntok_t *t2 = nexttok(iter, NULL);
    if (!t1) {
      if (metaid)
        FAIL1("json source has no instance with meta id: '%s'", metaid);
      else
        FAIL("no instances in json source");
    }
    if (t2) FAIL("`id` is required when scanning json input with "
                   "multiple instances");
    jsmntok_t *val = (jsmntok_t *)t1 + 1;
    buf = strndup(src + t1->start, t1->end - t1->start);
    if (!(inst = parse_instance(src, val, buf))) goto fail;
  }

  assert(inst);
  if (metaid) {
    char uuid[DLITE_UUID_LENGTH + 1];
    if (dlite_get_uuid(uuid, metaid) < 0 ||
        (strcmp(metaid, uuid) != 0 && strcmp(metaid, inst->meta->uri) != 0)) {
      if (!id) id = (inst->iri) ? inst->iri : inst->uuid;
      err(1, "instance '%s' has meta id '%s' but '%s' is expected",
          id, inst->meta->uri, metaid);
      dlite_instance_decref(inst);
      inst = NULL;
    }
  }

 fail:
  free(tokens);
  if (buf) free(buf);
  if (iter) dlite_json_iter_deinit(iter);

  return inst;
}


///*
//  Returns a new instance scanned from `src`.
//
//  `id` is the uri or uuid of the instance to load.  If the string only
//  contain one instance (of the required metadata), `id` may be NULL.
//
//  If `metaid` is not NULL, it should be the URI or UUID of the
//  metadata of the returned instance.  It is an error if no such
//  instance exists in the source.
//
//  Returns the instance or NULL on error.
//*/
//DLiteInstance *dlite_json_sscan(const char *src, const char *id,
//                                const char *metaid)
//{
//  int i, r;
//  char *buf=NULL;
//  DLiteJsonIter *iter=NULL;
//  DLiteInstance *inst=NULL;
//  unsigned int ntokens=0;
//  jsmntok_t *tokens=NULL, *root;
//  jsmn_parser parser;
//  size_t srclen = strlen(src);
//
//  errno = 0;
//  if (id && id[0] == '\0') id = NULL;
//
//  jsmn_init(&parser);
//  r = jsmn_parse_alloc(&parser, src, srclen, &tokens, &ntokens);
//  if (r < 0) FAIL1("error parsing json: %s", jsmn_strerror(r));
//  root = tokens;
//  if (root->type != JSMN_OBJECT) FAIL("json root should be an object");
//
//  if (jsmn_item(src, root, "properties")) {
//    /* simple metadata layout (dliteJsonMetaAsData=0) */
//    if (!(inst = parse_instance(src, root, id))) goto fail;
//  } else if (id) {
//    /* data layout (dliteJsonMetaAsData=1), search for id */
//    int n=1;
//    char uuid[DLITE_UUID_LENGTH+1];
//    if (dlite_get_uuid(uuid, id) < 0) goto fail;
//    for (i=0; i < root->size; i++) {
//      char uuid2[DLITE_UUID_LENGTH+1];
//      jsmntok_t *key = root + n;
//      jsmntok_t *val = root + n+1;
//      int len = key->end - key->start;
//      if (key->type != JSMN_STRING) FAIL("expect json keys to be strings");
//      buf = strndup(src+key->start, len);
//      if (dlite_get_uuid(uuid2, buf) < 0) goto fail;
//      free(buf);
//      buf = NULL;
//      if (strcmp(uuid2, uuid) == 0) {
//        if (!(inst = parse_instance(src, val, id))) goto fail;
//        break;
//      }
//      n += jsmn_count(val) + 2;
//    }
//    if (!inst) FAIL2("no instance with uuid \"%s\" (%s)", uuid, id);
//  } else {
//    /* data layout (dliteJsonMetaAsData=1), no id, expects only 1 instance */
//    int len;
//    if (!(iter = dlite_json_iter_init(src, srclen, metaid))) goto fail;
//    const jsmntok_t *t1 = nexttok(iter, &len);
//    const jsmntok_t *t2 = nexttok(iter, NULL);
//    if (!t1) {
//      if (metaid)
//        FAIL1("json source has no instance with meta id: '%s'", metaid);
//      else
//        FAIL("no instances in json source");
//    }
//    if (t2) FAIL("`id` is required when scanning json input with "
//                   "multiple instances");
//    jsmntok_t *val = (jsmntok_t *)t1 + 1;
//    buf = strndup(src + t1->start, t1->end - t1->start);
//    if (!(inst = parse_instance(src, val, buf))) goto fail;
//  }
//
//  assert(inst);
//  if (metaid) {
//    char uuid[DLITE_UUID_LENGTH + 1];
//    if (dlite_get_uuid(uuid, metaid) < 0 ||
//        (strcmp(metaid, uuid) != 0 && strcmp(metaid, inst->meta->uri) != 0)) {
//      if (!id) id = (inst->iri) ? inst->iri : inst->uuid;
//      err(1, "instance '%s' has meta id '%s' but '%s' is expected",
//          id, inst->meta->uri, metaid);
//      dlite_instance_decref(inst);
//      inst = NULL;
//    }
//  }
//
// fail:
//  free(tokens);
//  if (buf) free(buf);
//  if (iter) dlite_json_iter_deinit(iter);
//
//  return inst;
//}
//

/*
  Like dlite_json_sscan(), but scans instance `id` from stream `fp` instead
  of a string.

  Returns the instance or NULL on error.
*/
DLiteInstance *dlite_json_fscan(FILE *fp, const char *id, const char *metaid)
{
  DLiteInstance *inst;
  char *buf;
  if (!(buf = fu_readfile(fp))) return NULL;
  inst = dlite_json_sscan(buf, id, metaid);
  free(buf);
  return inst;
}


/*
  Like dlite_json_sscan(), but scans instance `id` from file
  `filename` instead of a string.

  Returns the instance or NULL on error.
*/
DLiteInstance *dlite_json_scanfile(const char *filename, const char *id,
                                   const char *metaid)
{
  DLiteInstance *inst;
  FILE *fp;
  char *buf;
  if (!(fp = fopen(filename, "r")))
    FAIL1("cannot open storage \"%s\"", filename);
  if (!(buf = fu_readfile(fp))) goto fail;
  if (!(inst = dlite_json_sscan(buf, id, metaid))) {
    /* write full error message */
    char *msg=NULL;
    size_t size=0, n=0;
    n += asnpprintf(&msg, &size, n, "error loading instance ");
    if (id) n += asnpprintf(&msg, &size, n, "with id \"%s\" ", id);
    if (metaid) n += asnpprintf(&msg, &size, n, "of type \"%s\" ", metaid);
    n += asnpprintf(&msg, &size, n, "from file \"%s\"", filename);
    errx(1, "%s", msg);
    free(msg);
  }
 fail:
  if (fp) fclose(fp);
  if (buf) free(buf);
  return inst;
}



/* ================================================================
 * JSON store
 * ================================================================ */

/*
  Appends json representation of `inst` to json store `js`.

  Returns non-zero on error.
 */
int dlite_json_add(JStore *js, const DLiteInstance *inst, DLiteJsonFlag flags)
{
  char *buf;
  if (!(buf = dlite_json_aprint(inst, 2, flags))) return -1;
  return js_addstolen(js, inst->uuid, buf);
}

/*
  Initiate iterator `init` from json store `js`.
  If `metaid` is provided, the iterator will only iterate over instances
  of this metadata.

  Returns non-zero on error.
 */
int dlite_json_iter_init(DLiteJsonIter *iter, JStore *js, const char *metaid)
{
  memset(iter, 0, sizeof(DLiteJsonIter));
  if (jstore_iter_init(js, &iter->jiter)) return 1;
  if (metaid && dlite_get_uuid(&iter->metauuid, metaid) < 0) return 1;
  return 0;
}

/*
  Return the id of the next instance in the json store or NULL if the
  iterator is exausted.
 */
const char *dlite_json_iter_next(DLiteJsonIter *iter)
{
  const char *iid;
  JStore *js = iter->jiter.js;
  jsmn_parser parser;
  jsmn_init(&parser);
  while ((iid = jstore_iter_next(&iter->jiter))) {
    if (iter->metauuid[0]) {
      char metauuid[DLITE_UUID_LENGTH+1];
      char *val = jstore_get(js, iid);
      if (jsmn_parse_alloc(&parser, val, strlen(val),
                           &iter->tokens, &iter->ntokens) < 0) {
        err(-1, "invalid json input: \"%s\"", val);
        continue;
      }
      if (get_meta_uuid(metauuid, val, iter->tokens)) {
        err(-1, "json input has no meta uri: \"%s\"", val);
        continue;
      }
      if (strcmp(metauuid, iter->metauuid)) continue;
    }
    return iid;
  }
  return NULL;

/*
  deinitialises iterater.  Return non-zero on error.
*/
int dlite_json_iter_deinit(DLiteJsonIter *iter)
{
  jstore_iter_deinit(&iter->jiter);
  if (iter->tokens) free(iter->tokens);
  return 0;
}




#if 0
/* ================================================================
 * Iteration
 * ================================================================ */

/*
  Creates and returns a new iterator used by dlite_json_next().

  Arguments
  - src: input JSON string to search.
  - length: length of `src`.  If zero or negative, all of `src` will be used.
  - metaid: limit the search to instances of metadata with this id.

  The source should be a JSON object with keys being instance UUIDs
  and values being the JSON representation of the individual instances.

  Returns new iterator or NULL on error.
*/
DLiteJsonIter *dlite_json_iter_init(const char *src, int length,
                                    const char *metaid)
{
  int r, ok=0;
  DLiteJsonIter *iter=NULL;
  jsmn_parser parser;

  if (!(iter = calloc(1, sizeof(DLiteJsonIter)))) FAIL("allocation failure");

  if (length <= 0) length = strlen(src);
  jsmn_init(&parser);
  r = jsmn_parse_alloc(&parser, src, length, &iter->tokens, &iter->ntokens);
  if (r < 0) FAIL1("error parsing json: %s", jsmn_strerror(r));
  if (r == 0) goto fail;
  if (iter->tokens->type != JSMN_OBJECT) FAIL("json root should be an object");
  iter->src = src;
  iter->t = iter->tokens + 1;
  iter->size = iter->tokens->size;
  if (metaid && dlite_get_uuid(iter->metauuid, metaid) < 0) goto fail;

  ok=1;
 fail:
  if (!ok) dlite_json_iter_deinit(iter);
  return iter;
}

/*
  Free's iterator created with dlite_json_iter_init().
*/
void dlite_json_iter_deinit(DLiteJsonIter *iter)
{
  if (iter) {
    if (iter->tokens) free(iter->tokens);
    free(iter);
  }
}

/*
  Search for instances in the JSON document provided to dlite_json_iter_init()
  and returns a pointer to instance UUIDs.

  `iter` should be an iterator created with dlite_json_iter_init().

  If `length` is given, it is set to the length of the returned identifier.

  Returns a pointer to the next matching UUID or NULL if there are no more
  matches left.
*/
const char *dlite_json_next(DLiteJsonIter *iter, int *length)
{
  const jsmntok_t *t = nexttok(iter, length);
  if (t) return iter->src + t->start;
  return NULL;
}
#endif<|MERGE_RESOLUTION|>--- conflicted
+++ resolved
@@ -3,6 +3,7 @@
 #include <stddef.h>
 #include <stdio.h>
 #include <string.h>
+#include <ctype.h>
 #include <errno.h>
 
 #include "utils/err.h"
@@ -51,17 +52,8 @@
   } while (0)
 
 
-/* Iterator struct */
-//struct _DLiteJsonIter {
-//  const char *src;        /*!< Source document to search */
-//  jsmntok_t *tokens;      /*!< Allocated tokens */
-//  unsigned int ntokens;   /*!< Number of allocated tokens */
-//  const jsmntok_t *t;     /*!< Pointer to current token */
-//  unsigned int n;         /*!< Current token number */
-//  unsigned int size;      /*!< Size of the root object */
-//  char metauuid[DLITE_UUID_LENGTH+1];  /*!< UUID of metadata */
-//};
-
+/* Forward declarations */
+static const jsmntok_t *nexttok(DLiteJsonIter *iter, int *length);
 
 
 /*
@@ -245,41 +237,56 @@
 }
 
 
-///*
-//  Appends json representation of `inst` to json string pointed to by `*s`.
-//
-//  The input/output string `*s` will be reallocated as needed. `*size` if
-//  the size of `*s`.
-//
-//  Returns number or bytes inserted or a negative number on error.
-// */
-//int dlite_json_append(char **s, size_t *size, const DLiteInstance *inst,
-//                      DLiteJsonFlag flags)
-//{
-//  int r, n, retval=-1;
-//  unsigned int ntokens=0;
-//  jsmn_parser parser;
-//  jsmntok_t *tokens=NULL;
-//  size_t pos;
-//
-//  errno = 0;
-//  jsmn_init(&parser);
-//  if ((r = jsmn_parse_alloc(&parser, *s, *size, &tokens, &ntokens)) < 0)
-//    FAIL1("error parsing json: %s", jsmn_strerror(r));
-//  if (r == 0) goto fail;
-//  pos = tokens[0].end - 1;
-//  if ((n = asnpprintf(s, size, pos, ",\n  \"%s\": ", inst->uuid)) < 0)
-//    goto fail;
-//  pos += n;
-//  if ((n = dlite_json_asprint(s, size, pos, inst, 2, flags)) < 0) goto fail;
-//  pos += n;
-//  if ((n = asnpprintf(s, size, pos, "\n}\n")) < 0) goto fail;
-//  pos += n;
-//  retval = pos - tokens[0].end;
-// fail:
-//  free(tokens);
-//  return retval;
-//}
+/*
+  Appends json representation of `inst` to json string pointed to by `*s`.
+
+  On input, `*s` should be a malloc'ed string representation of a json object.
+  It will be reallocated as needed.
+
+  `*size` if the allocated size of `*s`.  It will be updated when `*s`
+  is realocated.
+
+  Returns number or bytes inserted or a negative number on error.
+*/
+int dlite_json_append(char **s, size_t *size, const DLiteInstance *inst,
+                      DLiteJsonFlag flags)
+{
+  int r, n=0, retval=-1;
+  unsigned int ntokens=0;
+  jsmn_parser parser;
+  jsmntok_t *tokens=NULL;
+  size_t pos;
+
+  errno = 0;
+  jsmn_init(&parser);
+  if ((r = jsmn_parse_alloc(&parser, *s, *size, &tokens, &ntokens)) < 0)
+    FAIL1("error parsing json: %s", jsmn_strerror(r));
+  if (r == 0) FAIL("cannot append to empty json string");
+  if (tokens[0].type != JSMN_OBJECT)
+    FAIL("can only append to json object");
+
+  pos = tokens[0].end - 1;
+  assert(pos > 0);
+  /* Remove trailing spaces after the last item for prettier output.
+     Also accept malformed json input with a trailing comma after the
+     last item. */
+  while (isspace((*s)[pos-1]) || (*s)[pos-1] == ',') pos--;
+
+  if (tokens[0].size > 0 && (n = asnpprintf(s, size, pos, ",")) < 0)
+    goto fail;
+  pos += n;
+  if ((n = asnpprintf(s, size, pos, "\n  \"%s\": ", inst->uuid)) < 0)
+    goto fail;
+  pos += n;
+  if ((n = dlite_json_asprint(s, size, pos, inst, 2, flags)) < 0) goto fail;
+  pos += n;
+  if ((n = asnpprintf(s, size, pos, "\n}\n")) < 0) goto fail;
+  pos += n;
+  retval = pos - tokens[0].end;
+ fail:
+  free(tokens);
+  return retval;
+}
 
 
 /* ================================================================
@@ -343,38 +350,12 @@
   return retval;
 }
 
-///*
-//  Search for instances in the JSON document provided to dlite_json_iter_init()
-//  and returns a pointer to the corresponding jsmn token.
-//
-//  Returns NULL if there are no more tokens left.
-//
-//  See also dlite_json_next().
-//*/
-//static const jsmntok_t *nexttok(DLiteJsonIter *iter, int *length)
-//{
-//  while (iter->n < iter->size) {
-//    const jsmntok_t *t = iter->t;
-//    if (length) *length = t->end - t->start;
-//    iter->t += jsmn_count(t + 1) + 2;
-//    iter->n++;
-//    if (*iter->metauuid) {
-//      char uuid[DLITE_UUID_LENGTH+1];
-//      const jsmntok_t *v = t + 1;
-//      get_meta_uuid(uuid, iter->src, v);
-//      if (strncmp(uuid, iter->metauuid, DLITE_UUID_LENGTH) == 0) return t;
-//    } else
-//      return t;
-//  }
-//  return NULL;
-//}
-
 
 /*
   Help function for parsing an instance.
   - src: json source
   - obj: jsmn representation of the json object to parse
-  - id:  id of `obj`.  Used for error reporting
+  - id:  id of `obj`.  If NULL, it will be inferred.  Used for error reporting
 
   Returns new `instance` or NULL on error.
 */
@@ -402,11 +383,11 @@
   }
 
   /* Check id */
-  if (id) {
+  if (id && *id) {
     char uuid2[DLITE_UUID_LENGTH+1];
     if (dlite_get_uuid(uuid2, id) < 0) goto fail;
     if (strcmp(uuid, uuid2) != 0)
-      FAIL2("instance has id \"%s\", expected \"%s\"", uuid, uuid2);
+      FAIL3("instance has id \"%s\", expected \"%s\" (%s)", uuid, uuid2, id);
   } else {
     id = (uri) ? uri : uuid;
   }
@@ -580,9 +561,7 @@
   jsmntok_t *tokens=NULL, *root;
   jsmn_parser parser;
   size_t srclen = strlen(src);
-
   errno = 0;
-  if (id && id[0] == '\0') id = NULL;
 
   jsmn_init(&parser);
   r = jsmn_parse_alloc(&parser, src, srclen, &tokens, &ntokens);
@@ -591,49 +570,24 @@
   if (root->type != JSMN_OBJECT) FAIL("json root should be an object");
 
   if (jsmn_item(src, root, "properties")) {
-    /* simple metadata layout (dliteJsonMetaAsData=0) */
-    if (!(inst = parse_instance(src, root, id))) goto fail;
+    inst = parse_instance(src, root, id);
+  } else if (!id || !*id) {
+    int len;
+    if (!(iter = dlite_json_iter_create(src, srclen, metaid))) goto fail;
+    const jsmntok_t *t1 = nexttok(iter, &len);
+    const jsmntok_t *t2 = nexttok(iter, NULL);
+    if (!t1) {
+      if (metaid)
+        FAIL1("json source has no instance with meta id: '%s'", metaid);
+      else
+        FAIL("no instances in json source");
+    }
+    if (t2) FAIL("`id` (or `metaid`) is required when scanning json input "
+                 "with multiple instances");
+    jsmntok_t *val = (jsmntok_t *)t1 + 1;
+    buf = strndup(src + t1->start, t1->end - t1->start);
+    inst = parse_instance(src, val, buf);
   } else {
-    /* data layout (dliteJsonMetaAsData=1) */
-    const char *val=NULL;
-    JStore *js = jstore_open();
-    if (jstore_update_from_jsmn(js, src, root)) goto fail;
-    if (id) {
-      char uuid[DLITE_UUID_LENGTH+1];
-      if (dlite_get_uuid(uuid, id) < 0) goto fail;
-      if (!(val = jstore_get(js, uuid)) &&
-          !(val = jstore_get(js, id)))
-        FAIL1("no instance corresponding to id \"%s\" in input", id);
-      if (!(inst = parse_instance(val, root, id) goto fail;
-    } else {
-      const char *key;
-      DLiteJsonIter iter;
-      if (dlite_json_iter_init(&iter, js, metaid)) goto fail;
-      if (!(key = dlite_json_iter_next(&iter))) {
-        if (metaid)
-          FAIL1("no instance with metadata \"%s\" in input", metaid);
-        else
-          FAIL("no instances in input");
-      }
-<<<<<<< HEAD
-      if (dlite_json_iter_next(&iter))
-        FAIL("more than one (matching) instance in input");
-      val = jstore_get(is, key);
-      assert(val);
-      if (!(inst = parse_instance(val, root, id) goto fail;
-=======
-      if (t2) FAIL("`id` (or `metaid`) is required when scanning json input "
-                     "with multiple instances");
-      jsmntok_t *val = (jsmntok_t *)t1 + 1;
-      buf = strndup(src + t1->start, t1->end - t1->start);
-      if (!(inst = parse_instance(src, val, buf))) goto fail;
->>>>>>> 2a744b7b
-    }
-
-
-
-
-
     int n=1;
     char uuid[DLITE_UUID_LENGTH+1];
     if (dlite_get_uuid(uuid, id) < 0) goto fail;
@@ -653,27 +607,9 @@
       }
       n += jsmn_count(val) + 2;
     }
-    if (!inst) FAIL2("no instance with uuid \"%s\" (%s)", uuid, id);
-  } else {
-    /* data layout (dliteJsonMetaAsData=1), no id, expects only 1 instance */
-    int len;
-    if (!(iter = dlite_json_iter_init(src, srclen, metaid))) goto fail;
-    const jsmntok_t *t1 = nexttok(iter, &len);
-    const jsmntok_t *t2 = nexttok(iter, NULL);
-    if (!t1) {
-      if (metaid)
-        FAIL1("json source has no instance with meta id: '%s'", metaid);
-      else
-        FAIL("no instances in json source");
-    }
-    if (t2) FAIL("`id` is required when scanning json input with "
-                   "multiple instances");
-    jsmntok_t *val = (jsmntok_t *)t1 + 1;
-    buf = strndup(src + t1->start, t1->end - t1->start);
-    if (!(inst = parse_instance(src, val, buf))) goto fail;
-  }
-
-  assert(inst);
+  }
+  if (!inst) goto fail;
+
   if (metaid) {
     char uuid[DLITE_UUID_LENGTH + 1];
     if (dlite_get_uuid(uuid, metaid) < 0 ||
@@ -689,10 +625,148 @@
  fail:
   free(tokens);
   if (buf) free(buf);
-  if (iter) dlite_json_iter_deinit(iter);
+  if (iter) dlite_json_iter_free(iter);
 
   return inst;
 }
+
+
+///*
+//  Returns a new instance scanned from `src`.
+//
+//  `id` is the uri or uuid of the instance to load.  If the string only
+//  contain one instance (of the required metadata), `id` may be NULL.
+//
+//  If `metaid` is not NULL, it should be the URI or UUID of the
+//  metadata of the returned instance.  It is an error if no such
+//  instance exists in the source.
+//
+//  Returns the instance or NULL on error.
+//*/
+//DLiteInstance *dlite_json_sscan(const char *src, const char *id,
+//                                const char *metaid)
+//{
+//  int i, r;
+//  char *buf=NULL;
+//  DLiteJsonIter *iter=NULL;
+//  DLiteInstance *inst=NULL;
+//  unsigned int ntokens=0;
+//  jsmntok_t *tokens=NULL, *root;
+//  jsmn_parser parser;
+//  size_t srclen = strlen(src);
+//
+//  errno = 0;
+//  if (id && id[0] == '\0') id = NULL;
+//
+//  jsmn_init(&parser);
+//  r = jsmn_parse_alloc(&parser, src, srclen, &tokens, &ntokens);
+//  if (r < 0) FAIL1("error parsing json: %s", jsmn_strerror(r));
+//  root = tokens;
+//  if (root->type != JSMN_OBJECT) FAIL("json root should be an object");
+//
+//  if (jsmn_item(src, root, "properties")) {
+//    /* simple metadata layout (dliteJsonMetaAsData=0) */
+//    if (!(inst = parse_instance(src, root, id))) goto fail;
+//  } else {
+//    /* data layout (dliteJsonMetaAsData=1) */
+//    const char *val=NULL;
+//    JStore *js = jstore_open();
+//    if (jstore_update_from_jsmn(js, src, root)) goto fail;
+//    if (id) {
+//      char uuid[DLITE_UUID_LENGTH+1];
+//      if (dlite_get_uuid(uuid, id) < 0) goto fail;
+//      if (!(val = jstore_get(js, uuid)) &&
+//          !(val = jstore_get(js, id)))
+//        FAIL1("no instance corresponding to id \"%s\" in input", id);
+//      if (!(inst = parse_instance(val, root, id) goto fail;
+//    } else {
+//      const char *key;
+//      DLiteJsonIter iter;
+//      if (dlite_json_iter_init(&iter, js, metaid)) goto fail;
+//      if (!(key = dlite_json_iter_next(&iter))) {
+//        if (metaid)
+//          FAIL1("no instance with metadata \"%s\" in input", metaid);
+//        else
+//          FAIL("no instances in input");
+//      }
+//<<<<<<< HEAD
+//      if (dlite_json_iter_next(&iter))
+//        FAIL("more than one (matching) instance in input");
+//      val = jstore_get(is, key);
+//      assert(val);
+//      if (!(inst = parse_instance(val, root, id) goto fail;
+//=======
+//      if (t2) FAIL("`id` (or `metaid`) is required when scanning json input "
+//                     "with multiple instances");
+//      jsmntok_t *val = (jsmntok_t *)t1 + 1;
+//      buf = strndup(src + t1->start, t1->end - t1->start);
+//      if (!(inst = parse_instance(src, val, buf))) goto fail;
+//>>>>>>> load-collection
+//    }
+//
+//
+//
+//
+//
+//    int n=1;
+//    char uuid[DLITE_UUID_LENGTH+1];
+//    if (dlite_get_uuid(uuid, id) < 0) goto fail;
+//    for (i=0; i < root->size; i++) {
+//      char uuid2[DLITE_UUID_LENGTH+1];
+//      jsmntok_t *key = root + n;
+//      jsmntok_t *val = root + n+1;
+//      int len = key->end - key->start;
+//      if (key->type != JSMN_STRING) FAIL("expect json keys to be strings");
+//      buf = strndup(src+key->start, len);
+//      if (dlite_get_uuid(uuid2, buf) < 0) goto fail;
+//      free(buf);
+//      buf = NULL;
+//      if (strcmp(uuid2, uuid) == 0) {
+//        if (!(inst = parse_instance(src, val, id))) goto fail;
+//        break;
+//      }
+//      n += jsmn_count(val) + 2;
+//    }
+//    if (!inst) FAIL2("no instance with uuid \"%s\" (%s)", uuid, id);
+//  } else {
+//    /* data layout (dliteJsonMetaAsData=1), no id, expects only 1 instance */
+//    int len;
+//    if (!(iter = dlite_json_iter_init(src, srclen, metaid))) goto fail;
+//    const jsmntok_t *t1 = nexttok(iter, &len);
+//    const jsmntok_t *t2 = nexttok(iter, NULL);
+//    if (!t1) {
+//      if (metaid)
+//        FAIL1("json source has no instance with meta id: '%s'", metaid);
+//      else
+//        FAIL("no instances in json source");
+//    }
+//    if (t2) FAIL("`id` is required when scanning json input with "
+//                   "multiple instances");
+//    jsmntok_t *val = (jsmntok_t *)t1 + 1;
+//    buf = strndup(src + t1->start, t1->end - t1->start);
+//    if (!(inst = parse_instance(src, val, buf))) goto fail;
+//  }
+//
+//  assert(inst);
+//  if (metaid) {
+//    char uuid[DLITE_UUID_LENGTH + 1];
+//    if (dlite_get_uuid(uuid, metaid) < 0 ||
+//        (strcmp(metaid, uuid) != 0 && strcmp(metaid, inst->meta->uri) != 0)) {
+//      if (!id) id = (inst->iri) ? inst->iri : inst->uuid;
+//      err(1, "instance '%s' has meta id '%s' but '%s' is expected",
+//          id, inst->meta->uri, metaid);
+//      dlite_instance_decref(inst);
+//      inst = NULL;
+//    }
+//  }
+//
+// fail:
+//  free(tokens);
+//  if (buf) free(buf);
+//  if (iter) dlite_json_iter_deinit(iter);
+//
+//  return inst;
+//}
 
 
 ///*
@@ -844,21 +918,152 @@
 }
 
 
+/* ================================================================
+ * Iteration
+ * ================================================================ */
+
+/* Iterator struct */
+struct _DLiteJsonIter {
+  const char *src;        /*!< Source document to search */
+  jsmntok_t *tokens;      /*!< Allocated tokens */
+  unsigned int ntokens;   /*!< Number of allocated tokens */
+  const jsmntok_t *t;     /*!< Pointer to current token */
+  unsigned int n;         /*!< Current token number */
+  unsigned int size;      /*!< Size of the root object */
+  char metauuid[DLITE_UUID_LENGTH+1];  /*!< UUID of metadata */
+};
+
+
+/*
+  Search for instances in the JSON document provided to dlite_json_iter_create()
+  and returns a pointer to the corresponding jsmn token.
+
+  Returns NULL if there are no more tokens left.
+
+  See also dlite_json_next().
+*/
+static const jsmntok_t *nexttok(DLiteJsonIter *iter, int *length)
+{
+  while (iter->n < iter->size) {
+    const jsmntok_t *t = iter->t;
+    if (length) *length = t->end - t->start;
+    iter->t += jsmn_count(t + 1) + 2;
+    iter->n++;
+    if (*iter->metauuid) {
+      char uuid[DLITE_UUID_LENGTH+1];
+      const jsmntok_t *v = t + 1;
+      get_meta_uuid(uuid, iter->src, v);
+      if (strncmp(uuid, iter->metauuid, DLITE_UUID_LENGTH) == 0) return t;
+    } else
+      return t;
+  }
+  return NULL;
+}
+
+/*
+  Creates and returns a new iterator used by dlite_json_next().
+
+  Arguments
+  - src: input JSON string to search.
+  - length: length of `src`.  If zero or negative, all of `src` will be used.
+  - metaid: limit the search to instances of metadata with this id.
+
+  The source should be a JSON object with keys being instance UUIDs
+  and values being the JSON representation of the individual instances.
+
+  Returns new iterator or NULL on error.
+*/
+DLiteJsonIter *dlite_json_iter_create(const char *src, int length,
+                                      const char *metaid)
+{
+  int r, ok=0;
+  DLiteJsonIter *iter=NULL;
+  jsmn_parser parser;
+
+  if (!(iter = calloc(1, sizeof(DLiteJsonIter)))) FAIL("allocation failure");
+
+  if (length <= 0) length = strlen(src);
+  jsmn_init(&parser);
+  r = jsmn_parse_alloc(&parser, src, length, &iter->tokens, &iter->ntokens);
+  if (r < 0) FAIL1("error parsing json: %s", jsmn_strerror(r));
+  if (r == 0) goto fail;
+  if (iter->tokens->type != JSMN_OBJECT) FAIL("json root should be an object");
+  iter->src = src;
+  iter->t = iter->tokens + 1;
+  iter->size = iter->tokens->size;
+  if (metaid && dlite_get_uuid(iter->metauuid, metaid) < 0) goto fail;
+
+  ok=1;
+ fail:
+  if (!ok) dlite_json_iter_free(iter);
+  return iter;
+}
+
+/*
+  Free's iterator created with dlite_json_iter_create().
+*/
+void dlite_json_iter_free(DLiteJsonIter *iter)
+{
+  if (iter) {
+    if (iter->tokens) free(iter->tokens);
+    free(iter);
+  }
+}
+
+/*
+  Search for instances in the JSON document provided to dlite_json_iter_create()
+  and returns a pointer to instance UUIDs.
+
+  `iter` should be an iterator created with dlite_json_iter_create().
+
+  If `length` is given, it is set to the length of the returned identifier.
+
+  Returns a pointer to the next matching UUID or NULL if there are no more
+  matches left.
+*/
+const char *dlite_json_next(DLiteJsonIter *iter, int *length)
+{
+  const jsmntok_t *t = nexttok(iter, length);
+  if (t) return iter->src + t->start;
+  return NULL;
+}
+
+
 
 /* ================================================================
  * JSON store
  * ================================================================ */
 
-/*
-  Appends json representation of `inst` to json store `js`.
+/* Iterater struct */
+struct _DLiteJStoreIter {
+  JStoreIter jiter;                    /*!< jstore iterater */
+  char metauuid[DLITE_UUID_LENGTH+1];  /*!< UUID of metadata */
+  jsmntok_t *tokens;                   /*!< pointer to allocated tokens */
+  unsigned int ntokens;                /*!< number of allocated tokens */
+};
+
+
+
+/*
+  Add json representation of `inst` to json store `js`.
 
   Returns non-zero on error.
  */
-int dlite_json_add(JStore *js, const DLiteInstance *inst, DLiteJsonFlag flags)
+int dlite_jstore_add(JStore *js, const DLiteInstance *inst, DLiteJsonFlag flags)
 {
   char *buf;
   if (!(buf = dlite_json_aprint(inst, 2, flags))) return -1;
-  return js_addstolen(js, inst->uuid, buf);
+  return jstore_addstolen(js, inst->uuid, buf);
+}
+
+/*
+  Removes instance with given id from json store `js`.
+
+  Returns non-zero on error.
+ */
+int dlite_jstore_remove(JStore *js, const char *id)
+{
+  return jstore_remove(js, id);
 }
 
 /*
@@ -866,13 +1071,26 @@
   If `metaid` is provided, the iterator will only iterate over instances
   of this metadata.
 
-  Returns non-zero on error.
+  Returns a new iterator or NULL on error.
  */
-int dlite_json_iter_init(DLiteJsonIter *iter, JStore *js, const char *metaid)
-{
-  memset(iter, 0, sizeof(DLiteJsonIter));
-  if (jstore_iter_init(js, &iter->jiter)) return 1;
-  if (metaid && dlite_get_uuid(&iter->metauuid, metaid) < 0) return 1;
+DLiteJStoreIter *dlite_jstore_iter_create(JStore *js, const char *metaid)
+{
+  DLiteJStoreIter *iter;
+  if (!(iter = calloc(1, sizeof(DLiteJStoreIter))))
+    return err(1, "allocation failure"), NULL;
+  if (jstore_iter_init(js, &iter->jiter)) return NULL;
+  if (metaid && dlite_get_uuid(iter->metauuid, metaid) < 0) return NULL;
+  return iter;
+}
+
+/*
+  Free iterater.  Returns non-zero on error.
+*/
+int dlite_jstore_iter_free(DLiteJStoreIter *iter)
+{
+  jstore_iter_deinit(&iter->jiter);
+  if (iter->tokens) free(iter->tokens);
+  free(iter);
   return 0;
 }
 
@@ -880,7 +1098,7 @@
   Return the id of the next instance in the json store or NULL if the
   iterator is exausted.
  */
-const char *dlite_json_iter_next(DLiteJsonIter *iter)
+const char *dlite_jstore_iter_next(DLiteJStoreIter *iter)
 {
   const char *iid;
   JStore *js = iter->jiter.js;
@@ -889,7 +1107,7 @@
   while ((iid = jstore_iter_next(&iter->jiter))) {
     if (iter->metauuid[0]) {
       char metauuid[DLITE_UUID_LENGTH+1];
-      char *val = jstore_get(js, iid);
+      const char *val = jstore_get(js, iid);
       if (jsmn_parse_alloc(&parser, val, strlen(val),
                            &iter->tokens, &iter->ntokens) < 0) {
         err(-1, "invalid json input: \"%s\"", val);
@@ -904,90 +1122,4 @@
     return iid;
   }
   return NULL;
-
-/*
-  deinitialises iterater.  Return non-zero on error.
-*/
-int dlite_json_iter_deinit(DLiteJsonIter *iter)
-{
-  jstore_iter_deinit(&iter->jiter);
-  if (iter->tokens) free(iter->tokens);
-  return 0;
-}
-
-
-
-
-#if 0
-/* ================================================================
- * Iteration
- * ================================================================ */
-
-/*
-  Creates and returns a new iterator used by dlite_json_next().
-
-  Arguments
-  - src: input JSON string to search.
-  - length: length of `src`.  If zero or negative, all of `src` will be used.
-  - metaid: limit the search to instances of metadata with this id.
-
-  The source should be a JSON object with keys being instance UUIDs
-  and values being the JSON representation of the individual instances.
-
-  Returns new iterator or NULL on error.
-*/
-DLiteJsonIter *dlite_json_iter_init(const char *src, int length,
-                                    const char *metaid)
-{
-  int r, ok=0;
-  DLiteJsonIter *iter=NULL;
-  jsmn_parser parser;
-
-  if (!(iter = calloc(1, sizeof(DLiteJsonIter)))) FAIL("allocation failure");
-
-  if (length <= 0) length = strlen(src);
-  jsmn_init(&parser);
-  r = jsmn_parse_alloc(&parser, src, length, &iter->tokens, &iter->ntokens);
-  if (r < 0) FAIL1("error parsing json: %s", jsmn_strerror(r));
-  if (r == 0) goto fail;
-  if (iter->tokens->type != JSMN_OBJECT) FAIL("json root should be an object");
-  iter->src = src;
-  iter->t = iter->tokens + 1;
-  iter->size = iter->tokens->size;
-  if (metaid && dlite_get_uuid(iter->metauuid, metaid) < 0) goto fail;
-
-  ok=1;
- fail:
-  if (!ok) dlite_json_iter_deinit(iter);
-  return iter;
-}
-
-/*
-  Free's iterator created with dlite_json_iter_init().
-*/
-void dlite_json_iter_deinit(DLiteJsonIter *iter)
-{
-  if (iter) {
-    if (iter->tokens) free(iter->tokens);
-    free(iter);
-  }
-}
-
-/*
-  Search for instances in the JSON document provided to dlite_json_iter_init()
-  and returns a pointer to instance UUIDs.
-
-  `iter` should be an iterator created with dlite_json_iter_init().
-
-  If `length` is given, it is set to the length of the returned identifier.
-
-  Returns a pointer to the next matching UUID or NULL if there are no more
-  matches left.
-*/
-const char *dlite_json_next(DLiteJsonIter *iter, int *length)
-{
-  const jsmntok_t *t = nexttok(iter, length);
-  if (t) return iter->src + t->start;
-  return NULL;
-}
-#endif+}