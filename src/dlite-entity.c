--- conflicted
+++ resolved
@@ -1453,16 +1453,16 @@
   if (inst->uri)
     SHA1Update(&ctx, (unsigned char *)inst->uri, strlen(inst->uri));
   SHA1Update(&ctx, (unsigned char *)inst->meta->uuid, DLITE_UUID_LENGTH);
-  for (i=0; i<inst->meta->ndimensions; i++) {
+  for (i=0; i<inst->meta->_ndimensions; i++) {
     int size = dlite_instance_get_dimension_size_by_index(inst, i);
     SHA1Update(&ctx, (unsigned char *)&size, sizeof(int));
   }
-  for (i=0; i<inst->meta->nproperties; i++) {
-    DLiteProperty *p = inst->meta->properties + i;
+  for (i=0; i<inst->meta->_nproperties; i++) {
+    DLiteProperty *p = inst->meta->_properties + i;
     char *ptr = dlite_instance_get_property_by_index(inst, i);
     if (p->ndims > 0) {
       int j, nmembs=1;
-      for (j=0; j< p->ndims; j++) nmembs *= DLITE_DIM(inst, p->dims[j]);
+      for (j=0; j< p->ndims; j++) nmembs *= DLITE_PROP_DIM(inst, i, j);
       if (dlite_type_is_allocated(p->type)) {
         for (j=0; j<nmembs; j++, ptr+=p->size)
           _update_sha1_context(&ctx, p, ptr);
@@ -1955,11 +1955,6 @@
 const DLiteDimension *
 dlite_meta_get_dimension_by_index(const DLiteMeta *meta, size_t i)
 {
-<<<<<<< HEAD
-  if (i >= meta->ndimensions)
-    return err(-1, "invalid dimension index %lu", i), NULL;
-  return meta->dimensions + i;
-=======
   /*
   if (i < 0) i += meta->ndimensions;
   if (i < 0 || i >= meta->ndimensions)
@@ -1967,7 +1962,6 @@
   if (i >= meta->_ndimensions)
     return err(-1, "invalid dimension index %zu", i), NULL;
   return meta->_dimensions + i;
->>>>>>> b77d8e53
 }
 
 /*
