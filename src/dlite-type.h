--- conflicted
+++ resolved
@@ -128,11 +128,7 @@
   Returns the number of bytes written or -1 on error.
 */
 int dlite_type_set_cdecl(DLiteType dtype, size_t size, const char *name,
-<<<<<<< HEAD
-                         size_t nref, char *pcdecl, size_t n);
-=======
                          size_t nref, char *pcdecl, size_t n, int native);
->>>>>>> a2d6d61d
 
 /**
   Returns true if name is a DLiteType, otherwise false.
