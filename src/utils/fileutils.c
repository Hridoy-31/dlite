/* fileutils.c -- cross-platform file utility functions */

#ifdef HAVE_CONFIG_H
#include "config.h"
#endif

#include <stdlib.h>
#include <string.h>

#include "err.h"
#include "globmatch.h"
#include "fileutils.h"


<<<<<<< HEAD
fu_dir *fu_opendir(const char *path)
=======
/* Iterator for */
struct _FUPaths {
  const char *pattern;  /* File name glob pattern to match against. */
  const char *paths;    /* Semicolon-separated list of paths. */
  const char *envvar;   /* Name of environment variable with paths to check. */
  const char *p;        /* Pointer to current position in `paths`. */
  FUDir *dir;     /* Current position in directory corresponding to `p`. */
};



/*
  Opens a directory and returns a FUDir handle to it.  Returns NULL on error.
 */
FUDir *fu_opendir(const char *path)
>>>>>>> 3a3eaf51
{
  FUDir *dir;
  if (!(dir = (FUDir *)opendir(path)))
    return err(1, "cannot open directory \"%s\"", path), NULL;
  return dir;
}

/*
  Returns a pointer to the name of the next file in directory referred to by
  `dir` or NULL if no more files are available in the directory.
 */
const char *fu_nextfile(FUDir *dir)
{
  struct dirent *ent = readdir((DIR *)dir);
  return (ent) ? ent->d_name : NULL;
}

/*
  Closes a directory opened with fu_opendir().  Returns non-zero on errir.
 */
int fu_closedir(FUDir *dir)
{
  return closedir((DIR *)dir);
<<<<<<< HEAD
=======
}


/* Like fu_opendir(), but truncates `path` at first occation of PATHSEP. */
static FUDir *opendir_sep(const char *path)
{
  FUDir *dir;
  char sep[2] = {PATHSEP, '\0'}, *p;
  size_t len = strcspn(path, sep);
  if (!(p = strndup(path, len))) return err(1, "allocation failure"), NULL;
  dir = opendir(p);  /* do not call err() if dir cannot be opened */
  free(p);
  return dir;
}

/*
  Returns a new iterator for finding files matching `pattern`.
  `paths` is a PATHSEP-separated list of directory paths to search.
  If `envvar` is not NULL, it should be the name of an environment
  variable containing additional paths to search.
 */
FUPaths *fu_startmatch(const char *pattern, const char *paths,
                       const char *envvar)
{
  FUPaths *iter;
  if (!(iter = calloc(1, sizeof(FUPaths))))
    return err(1, "allocation failure"), NULL;
  iter->pattern = pattern;
  iter->paths = paths;
  iter->envvar = envvar;
  iter->p = iter->paths;
  iter->dir = NULL;
  return iter;
}

/*
  Returns name of the next file matching the pattern provided to
  fu_startmatch() or NULL if there are no more matches.
 */
const char *fu_nextmatch(FUPaths *iter)
{
  const char *filename;
  while (1) {
    if (!iter->p) {
      if (iter->envvar) {
        if (!(iter->paths = getenv(iter->envvar))) return NULL;
        iter->envvar = NULL;
        iter->p = iter->paths;
      } else {
        return NULL;
      }
    }

    if (!iter->dir && !(iter->dir = opendir_sep(iter->p))) {
      if ((iter->p = strchr(iter->p, PATHSEP))) iter->p++;
    }
    if (!iter->dir) continue;

    if ((filename = fu_nextfile(iter->dir))) {
      if (globmatch(iter->pattern, filename) == 0) return filename;
    } else {
      fu_closedir(iter->dir);
      iter->dir = NULL;
      if ((iter->p = strchr(iter->p, PATHSEP))) iter->p++;
    }
  }
}

/*
  Ends pattern matching iteration.
 */
int fu_endmatch(FUPaths *iter)
{
  free(iter);
  return 0;
>>>>>>> 3a3eaf51
}<|MERGE_RESOLUTION|>--- conflicted
+++ resolved
@@ -12,9 +12,6 @@
 #include "fileutils.h"
 
 
-<<<<<<< HEAD
-fu_dir *fu_opendir(const char *path)
-=======
 /* Iterator for */
 struct _FUPaths {
   const char *pattern;  /* File name glob pattern to match against. */
@@ -30,7 +27,6 @@
   Opens a directory and returns a FUDir handle to it.  Returns NULL on error.
  */
 FUDir *fu_opendir(const char *path)
->>>>>>> 3a3eaf51
 {
   FUDir *dir;
   if (!(dir = (FUDir *)opendir(path)))
@@ -54,8 +50,6 @@
 int fu_closedir(FUDir *dir)
 {
   return closedir((DIR *)dir);
-<<<<<<< HEAD
-=======
 }
 
 
@@ -131,5 +125,4 @@
 {
   free(iter);
   return 0;
->>>>>>> 3a3eaf51
 }