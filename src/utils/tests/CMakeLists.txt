--- conflicted
+++ resolved
@@ -26,10 +26,7 @@
 foreach(test ${tests})
   add_executable(${test} ${test}.c)
   target_link_libraries(${test} dlite-utils-static)
-<<<<<<< HEAD
-=======
   #target_link_libraries(${test} dlite-utils)
->>>>>>> 0cb36f47
   target_include_directories(${test} PRIVATE
     ${dlite_SOURCE_DIR}/src/tests
     ${dlite-src-utils_SOURCE_DIR}
@@ -39,12 +36,8 @@
      -DTESTDIR=${CMAKE_CURRENT_SOURCE_DIR}
      -DBINDIR=$<TARGET_FILE_DIR:${test}>
    )
-<<<<<<< HEAD
- add_dependencies(${test} dlite-utils-static)
-=======
   add_dependencies(${test} dlite-utils-static)
   #add_dependencies(${test} dlite-utils)
->>>>>>> 0cb36f47
 
   add_test(
     NAME ${test}
