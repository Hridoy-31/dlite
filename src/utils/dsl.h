--- conflicted
+++ resolved
@@ -88,11 +88,7 @@
 #define dsl_sym(handle, symbol) \
   (void *)GetProcAddress((HMODULE)(handle), (LPCSTR)(symbol))
 #define dsl_error() \
-<<<<<<< HEAD
-  (const char *)GetLastError()
-=======
   (const char *)strerror(GetLastError());
->>>>>>> 79199824
 #define dsl_close(handle) \
   (int)FreeLibrary((HMODULE)(handle))
 
